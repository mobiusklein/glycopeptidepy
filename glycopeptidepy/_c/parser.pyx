--- conflicted
+++ resolved
@@ -352,17 +352,9 @@
     if PY_MAJOR_VERSION > 2:
         if isinstance(sequence, bytes):
             return _sequence_tokenizer[str](
-<<<<<<< HEAD
-                sequence.decode('utf8'), implicit_n_term, implicit_c_term, glycan_parser_function) 
-    else:
-        if isinstance(sequence, unicode):
-            return _sequence_tokenizer[str](
-              sequence.encode('utf8'), implicit_n_term, implicit_c_term, glycan_parser_function)    
-=======
                 (<bytes>sequence).decode('utf8'), implicit_n_term, implicit_c_term, glycan_parser_function) 
     else:
         if isinstance(sequence, unicode):
             return _sequence_tokenizer[str](
                 (<unicode>sequence).encode('utf8'), implicit_n_term, implicit_c_term, glycan_parser_function) 
->>>>>>> 981e0ece
     return _sequence_tokenizer[object](sequence, implicit_n_term, implicit_c_term, glycan_parser_function)